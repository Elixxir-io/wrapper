#!/usr/bin/env python3

# ///////////////////////////////////////////////////////////////////////////////
# // Copyright © 2020 xx network SEZC                                          //
# //                                                                           //
# // Use of this source code is governed by a license that can be found in the //
# // LICENSE file                                                              //
# ///////////////////////////////////////////////////////////////////////////////

# This script wraps the cMix binaries to provide system management

import argparse
import base64
import json
import logging as log
import os
import stat
import subprocess
import shutil
import sys
import threading
import time
import uuid
import boto3
import botocore.exceptions
from OpenSSL import crypto
import hashlib

# FUNCTIONS --------------------------------------------------------------------


def cloudwatch_log(cloudwatch_log_group, log_file_path, id_path, region, access_key_id, access_key_secret):
    """
    cloudwatch_log is intended to run in a thread.  It will monitor the file at
    log_file_path and send the logs to cloudwatch.  Note: if the node lacks a
    stream, one will be created for it, named by node ID.

    :param cloudwatch_log_group: log group name for cloudwatch logging
    :param log_file_path: Path to the log file
    :param id_path: path to node's id file
    :param region: AWS region
    :param access_key_id: aws access key
    :param access_key_secret: aws secret key
    """
    global read_node_id, log_file
    # Constants
    megabyte = 1048576  # Size of one megabyte in bytes
    max_size = 100 * megabyte  # Maximum log file size before truncation
    push_frequency = 1  # frequency of pushes to cloudwatch, in seconds
    max_send_size = megabyte

    # Event buffer and storage
    event_buffer = ""  # Incomplete data not yet added to log_events for push to cloudwatch
    log_events = []  # Buffer of events from log not yet sent to cloudwatch
    events_size = 0

    client, log_stream_name, upload_sequence_token, init_err = init(log_file_path, id_path, region,
                                                                    cloudwatch_log_group, access_key_id,
                                                                    access_key_secret)
    if init_err:
        log.error("Failed to init cloudwatch logging: {}".format(init_err))
        return

    log.info("Starting cloudwatch logging...")

    last_push_time = time.time()
    while True:
        event_buffer, log_events, events_size = process_line(event_buffer, log_events, events_size)

        # Check if we should send events to cloudwatch
        log_event_size = 26
        is_over_max_size = len(event_buffer.encode(encoding='utf-8')) + log_event_size + events_size > max_send_size
        is_time_to_push = time.time() - last_push_time > push_frequency

        if (is_over_max_size or is_time_to_push) and len(log_events) > 0:
            # Send to cloudwatch, then reset events, size and push time
            upload_sequence_token = send(client, upload_sequence_token,
                                         log_events, log_stream_name, cloudwatch_log_group)
            events_size = 0
            log_events = []
            last_push_time = time.time()

        # Check if the log file is too large
        log_size = os.path.getsize(log_file_path)
        log.debug("Current Log Size: {}".format(log_size))

        if log_size > max_size:
            # Clear the log file
            log.warning("Log has reached maximum size. Clearing...")
            log_file.close()
            log_file = open(log_file_path, "w+")
            log.info("Log has been cleared. New Size: {}".format(
                os.path.getsize(log_file_path)))


def init(log_file_path, id_path, region, cloudwatch_log_group, access_key_id, access_key_secret):
    """
    Initialize client for cloudwatch logging
    :param log_file_path: path to log output
    :param id_path: path to id file
    :param region: aws region
    :param cloudwatch_log_group: cloudwatch log group name
    :param access_key_id: AWS access key id
    :param access_key_secret: AWS access key secret
    :return client, log_stream_name, upload_sequence_token:
    """
    global log_file, read_node_id
    upload_sequence_token = ""
    if not log_file:
        # Wait for log file to exist
        while not os.path.isfile(log_file_path):
            time.sleep(0.1)

        log_file = open(log_file_path, 'r+')

    # Setup cloudwatch logs client
    client = boto3.client('logs', region_name=region,
                          aws_access_key_id=access_key_id,
                          aws_secret_access_key=access_key_secret)

    # Define prefix for log stream - should be ID based on file
    if read_node_id:
        log_prefix = read_node_id
    # Read node ID from the file
    else:
        log.info("Waiting for ID file...")
        while not os.path.exists(id_path):
            time.sleep(0.1)
        log_prefix = get_node_id(id_path)

    log_name = os.path.basename(log_file_path)  # Name of the log file
    log_stream_name = "{}-{}".format(log_prefix, log_name)  # Stream name should be {ID}-{node/gateway}.log

    try:
        # Determine if stream exists.  If not, make one.
        streams = client.describe_log_streams(logGroupName=cloudwatch_log_group,
                                              logStreamNamePrefix=log_stream_name)['logStreams']

        if len(streams) == 0:
            # Create a log stream on the fly if ours does not exist
            client.create_log_stream(logGroupName=cloudwatch_log_group, logStreamName=log_stream_name)
        else:
            # If our log stream exists, we need to get the sequence token from this call to start sending to it again
            for s in streams:
                if log_stream_name == s['logStreamName'] and 'uploadSequenceToken' in s.keys():
                    upload_sequence_token = s['uploadSequenceToken']

    except Exception as e:
        return None, None, None, e

    return client, log_stream_name, upload_sequence_token, None


# This is used exclusively in process_line, and needs to be stored across calls
last_line_time = time.time()


def process_line(event_buffer, log_events, events_size):
    """
    Accepts current buffer and log events from main loop
    Processes one line of input, either adding an event or adding it to the buffer
    New events are marked by a string in log_starters, or are separated by more than 0.5 seconds
    :param events_size: message size for log events per aws docs
    :param event_buffer: string buffer of concatenated lines that make up a single event
    :param log_events: current array of events
    :return:
    """
    global last_line_time, log_file
    # using these to deliniate the start of an event
    log_starters = ["INFO", "WARN", "DEBUG", "ERROR", "FATAL", "TRACE"]

    # This controls how long we should wait after a line before assuming it's the end of an event
    force_event_time = 0.5
    maximum_event_size = 262144

    # Get a line and mark the time it's read
    line = log_file.readline()
    line_time = int(round(time.time() * 1000))  # Timestamp for this line

    # Check the potential size, if over max, we should force a new event
    potential_buffer = event_buffer + line
    is_event_too_big = len(potential_buffer.encode(encoding='utf-8')) > maximum_event_size

    if not line:
        # if it's been more than force_event_time since last line, push buffer to events
        is_new_line = time.time() - last_line_time > force_event_time and event_buffer != ""
    else:
        # Reset last line time
        last_line_time = time.time()
        # If a new event is starting, push buffer to events
        is_new_line = line.split(' ')[0] in log_starters and event_buffer != ""

    if is_new_line or is_event_too_big:
        # Push the buffer into events
        size = len(event_buffer.encode(encoding='utf-8'))
        log_events.append({'timestamp': line_time, 'message': event_buffer})
        event_buffer = ""
        events_size += (size + 26)  # Increment buffer size by message len + 26 (per aws documentation)

    if line:
        # Push line on to the buffer
        event_buffer += line

    return event_buffer, log_events, events_size


def send(client, upload_sequence_token, log_events, log_stream_name, cloudwatch_log_group):
    """
    send is a helper function for cloudwatch_log, used to push a batch of events to the proper stream
    :param log_events: Log events to be sent to cloudwatch
    :param log_stream_name: Name of cloudwatch log stream
    :param cloudwatch_log_group: Name of cloudwatch log group
    :param client: cloudwatch logs client
    :param upload_sequence_token: sequence token for log stream
    :return: new sequence token
    """
    if len(log_events) == 0:
        return upload_sequence_token

    try:
        if upload_sequence_token == "":
            # for the first message in a stream, there is no sequence token
            resp = client.put_log_events(logGroupName=cloudwatch_log_group,
                                         logStreamName=log_stream_name,
                                         logEvents=log_events)
        else:
            resp = client.put_log_events(logGroupName=cloudwatch_log_group,
                                         logStreamName=log_stream_name,
                                         logEvents=log_events,
                                         sequenceToken=upload_sequence_token)
        upload_sequence_token = resp['nextSequenceToken']  # set the next sequence token

        # IF anything was rejected, log as warning
        if 'rejectedLogEventsInfo' in resp.keys():
            log.warning("Some log events were rejected:")
            log.warning(resp['rejectedLogEventsInfo'])

    except botocore.exceptions.ClientError as e:
        log.error("Boto3 client error encountered: %s" % e)
    except Exception as e:
        log.error(e)
    finally:
        # Always return upload sequence token - dropping this causes lots of errors
        return upload_sequence_token


def download(src_path, dst_path, s3_bucket, region,
             access_key_id, access_key_secret):
    """
    Downloads file at src_path on s3_bucket to dst_path using
    the provided access_key_id and access_key_secret.

    :param src_path: Path of file on S3 bucket
    :type src_path: str
    :param dst_path: Path of local destination
    :type dst_path: str
    :param s3_bucket: Name of S3 bucket
    :type s3_bucket: str
    :param region: Region of S3 bucket
    :type region: str
    :param access_key_id: Access key ID for bucket access
    :type access_key_id: str
    :param access_key_secret: Access key secret for bucket access
    :type access_key_secret: str
    :return: None
    :rtype: None
    """
    try:
        s3 = boto3.Session(
            aws_access_key_id=access_key_id,
            aws_secret_access_key=access_key_secret,
            region_name=region).resource("s3")
        s3.Bucket(s3_bucket).download_file(src_path, dst_path)
        log.debug("Successfully downloaded to {} from {}/{}".format(dst_path,
                                                                    s3_bucket,
                                                                    src_path))
    except Exception as error:
        log.error("Unable to download {} from S3: {}".format(src_path, error),
                  exc_info=True)


def start_binary(bin_path, log_file_path, bin_args):
    """
    Starts the binary at the given path with the given args.
    Returns the newly-created subprocess.

    :param bin_path: Path to the binary
    :type bin_path: str
    :param log_file_path: Path to the binary log file
    :type log_file_path: str
    :param bin_args: Arguments for the binary
    :type bin_args: list[str]
    :return: Newly-created subprocess
    :rtype: subprocess.Popen
    """
    with open(log_file_path, "a") as err_out:
        p = subprocess.Popen([bin_path] + bin_args,
                             stdout=subprocess.DEVNULL,
                             stderr=err_out)
        log.info(bin_path + " started at PID " + str(p.pid))
        return p


def terminate_process(p):
    """
    Terminates the given process.

    :param p: Process to terminate
    :type p: subprocess.Popen
    :return: None
    :rtype: None
    """
    if p is not None:
        pid = p.pid
        log.info("Terminating process {}...".format(pid))
        p.terminate()
        log.info("Process {} terminated with exit code {}".
                 format(pid, p.wait()))


# generated_uuid is a static cached UUID used as the node_id
generated_uuid = None
# read_node_id is a static cached node id when we successfully read it
read_node_id = None


def get_node_id(id_path):
    """
    Obtain the ID of the running node.

    :param id_path: the path to the node id
    :type id_path: str
    :return: The node id OR a UUID by host and time if node id file absent
    :rtype: str
    """
    global generated_uuid, read_node_id
    # if we've already read it successfully from the file, return it
    if read_node_id:
        return read_node_id
    # Read it from the file
    try:
        if os.path.exists(id_path):
            with open(id_path, 'r') as id_file:
                new_node_id = json.loads(id_file.read().strip()).get("id", None)
                if new_node_id:
                    read_node_id = new_node_id
                    return new_node_id
    except Exception as error:
        log.warning("Could not open node ID at {}: {}".format(id_path, error))

    # If that fails, then generate, or use the last generated UUID
    if not generated_uuid:
        generated_uuid = str(uuid.uuid1())
        log.warning("Generating random instance ID: {}".format(generated_uuid))
    return generated_uuid


def verify_cmd(in_buf, public_key_path):
    """
    verify_cmd checks the command signature against the network certificate. 

    :param in_buf: the command file buffer
    :type in_buf: file object
    :param public_key_path: The path to the network public key certificate
    :type public_key_path: str
    :return: The json dict for the command, and if the signature worked or not
    :rtype: dict, bool
    """

    with open(public_key_path, 'r') as file:
        command_json = None
        try:
            key = crypto.load_certificate(crypto.FILETYPE_PEM, file.read())
            cmd = in_buf.readline().strip()
            command_json = json.loads(cmd)
            sig_json = json.loads(in_buf.readline())
            signature = base64.b64decode(sig_json.get('signature'))
            crypto.verify(key, signature, bytes(cmd, 'utf-8'), 'sha256')
            return command_json, True
        except Exception as error:
            log.error("Unable to verify command: {}".format(error))
            return command_json, False


def save_cmd(file_path, dest_dir, valid, cmd_time):
    """
    save_cmd saves the command json files to a log directory

    :param file_path: The source path of the command to save
    :type file_path: str
    :param dest_dir: the destination directory
    :type dest_dir: str
    :param valid: is this a valid command file
    :type valid: bool
    :param cmd_time: the timestamp of the command
    :type cmd_time: timestamp
    :return: Nothing
    :rtype: None
    """
    if not os.path.exists(dest_dir):
        os.makedirs(dest_dir)

    fparts = os.path.basename(file_path).split('.')
    if not valid:
        fparts[0] = "INVALID_{}".format(fparts[0])
    # destdir/command_2849204.json
    dest = "{}/{}_{}.{}".format(dest_dir, fparts[0], int(cmd_time), fparts[1])
    shutil.copyfile(file_path, dest)


def get_args():
    """
    get_args handles argument parsing for the script
    :return arguments in dict format:
    """
    parser = argparse.ArgumentParser()
    parser.add_argument("-d", "--disableupdates", action="store_true",
                        help="Disable automatic updates",
                        default=False, required=False)
    parser.add_argument("-l", "--logpath", type=str, default="/opt/xxnetwork/logs/xx.log",
                        help="The path to store logs, e.g. /opt/xxnetwork/node-logs/node.log",
                        required=False)
    parser.add_argument("-i", "--idpath", type=str,
                        default="/opt/xxnetwork/logs/IDF.json",
                        help="Node ID path, e.g. /opt/xxnetwork/logs/nodeIDF.json",
                        required=False)
    parser.add_argument("-b", "--binary", type=str,
                        help="Path of the binary to be run by the wrapper",
                        required=True)
<<<<<<< HEAD
    parser.add_argument("--gpulib", type=str,
                        default="/opt/xxnetwork/lib/libpowmosm75.so",
                        help="Path to the gpu exponentiation library",
                        required=False)
=======
    parser.add_argument("--disable-consensus", action="store_true",
                        help="Disable consensus binary",
                        default=False, required=False)
    parser.add_argument("--consensus-binary", type=str,
                        help="Path to the consensus binary",
                        required=False, default="/opt/xxnetwork/bin/xxnetwork-consensus")
    parser.add_argument("--consensus-config", type=str,
                        help="Path to the consensus config file",
                        required=False, default="/opt/xxnetwork/consensus.yaml")
    parser.add_argument("--consensus-state", type=str,
                        help="Path to the consensus state file",
                        required=False, default="/opt/xxnetwork/consensus.gob")
>>>>>>> c2c9c119
    parser.add_argument("-c", "--configdir", type=str, required=False,
                        help="Path to the config dir, e.g., ~/.xxnetwork/",
                        default="/opt/xxnetwork/")
    parser.add_argument("-s", "--s3path", type=str, required=True,
                        help="Path to the s3 management directory")
    parser.add_argument("-m", "--s3managementbucket", type=str,
                        help="Path to the s3 management bucket name")
    parser.add_argument("--disable-cloudwatch", action="store_true",
                        help="Disable uploading log events to CloudWatch",
                        default=False, required=False)
    parser.add_argument("--cloudwatch-log-group", type=str,
                        help="Log group for CloudWatch logging",
                        default="xxnetwork-logs-prod")
    parser.add_argument("--s3accesskey", type=str, required=True,
                        help="s3 access key")
    parser.add_argument("--s3secret", type=str, required=True,
                        help="s3 access key secret")
    parser.add_argument("--s3region", type=str, required=True,
                        help="s3 region")
    parser.add_argument("--tmpdir", type=str, required=False,
                        help="directory for temp files", default="/tmp")
    parser.add_argument("--cmdlogdir", type=str, required=False,
                        help="directory for commands log", default="/opt/xxnetwork/cmdlog")
    parser.add_argument("--erroutputpath", type=str, required=False,
                        help="Path to recovered error path", default=None)
    parser.add_argument("--configoverride", type=str, required=False,
                        help="Override for config file path", default="")

    # This is deprecated but cannot be deleted without a service file update
    parser.add_argument("--s3logbucket", type=str, help="s3 log bucket name")
    return vars(parser.parse_args())


# INITIALIZATION ---------------------------------------------------------------

# Command line arguments
args = get_args()

# Configure logger
log.basicConfig(format='[%(levelname)s] %(asctime)s: %(message)s',
                level=log.INFO, datefmt='%d-%b-%y %H:%M:%S')
log.info("Running with configuration: {}".format(args))

binary_path = args["binary"]
gpulib_path = args["gpulib"]
management_directory = args["s3path"]

# Hardcoded variables
rsa_certificate_path = os.path.expanduser(os.path.join(args["configdir"], "creds",
                                                       "network_management.crt"))
if not os.path.exists(rsa_certificate_path):  # check creds dir for file as well
    rsa_certificate_path = os.path.expanduser(os.path.join(args["configdir"],
                                                           "network_management.crt"))

s3_management_bucket_name = args["s3managementbucket"]
s3_access_key_id = args["s3accesskey"]
s3_access_key_secret = args["s3secret"]
s3_bucket_region = args["s3region"]
log_path = args["logpath"]
os.makedirs(os.path.dirname(args["logpath"]), exist_ok=True)

err_output_path = args["erroutputpath"]
version_file = management_directory + "/version.jsonl"
command_file = management_directory + "/command.jsonl"
tmp_dir = args["tmpdir"]
os.makedirs(tmp_dir, exist_ok=True)
remotes_paths = [version_file, command_file]
cmd_log_dir = args["cmdlogdir"]

# Config file is the binaryname.yaml inside the config directory
config_file = os.path.expanduser(os.path.join(
    args["configdir"], os.path.basename(binary_path) + ".yaml"))
config_override = os.path.abspath(args["configoverride"])
if os.path.isfile(config_override):
    config_file = config_override


# Define possible local targets for commands
class Targets:
    BINARY = 'binary'
    WRAPPER = 'wrapper'
    CERT = 'cert'
    CONSENSUS_BINARY = 'consensus_binary'
    CONSENSUS_CONFIG = 'consensus_config'
    CONSENSUS_STATE = 'consensus_state'


# The valid "install" paths we can write to, with their local paths for
# this machine
valid_paths = {
<<<<<<< HEAD
    "binary": os.path.abspath(os.path.expanduser(binary_path)),
    "wrapper": os.path.abspath(sys.argv[0]),
    "config": config_file,
    "cert": rsa_certificate_path,
    "gpulib": os.path.abspath(os.path.expanduser(gpulib_path)),
=======
    Targets.BINARY: os.path.abspath(os.path.expanduser(binary_path)),
    Targets.WRAPPER: os.path.abspath(sys.argv[0]),
    Targets.CERT: rsa_certificate_path,
    Targets.CONSENSUS_BINARY: args["consensus_binary"],
    Targets.CONSENSUS_CONFIG: args["consensus_config"],
    Targets.CONSENSUS_STATE: args["consensus_state"]
>>>>>>> c2c9c119
}

# Record the most recent command timestamp
# to avoid executing duplicate commands
timestamps = [0, time.time()]

# Globally keep track of the main process being wrapped
process = None
# Globally keep track of the consensus process
consensus_process = None

# CONTROL FLOW -----------------------------------------------------------------

# Note this is done before the thread split to guarantee the same uuid.
node_id = get_node_id(args["idpath"])

# If there is already a log file, open it here so we don't lose records
log_file = None

# Start the log backup service
if not args["disable_cloudwatch"]:
    if os.path.isfile(log_path):
        log_file = open(log_path, 'r+')
        log_file.seek(0, os.SEEK_END)
    thr = threading.Thread(target=cloudwatch_log,
                           args=(args["cloudwatch_log_group"], log_path,
                                 args["idpath"], s3_bucket_region,
                                 s3_access_key_id, s3_access_key_secret))
    thr.start()

# Frequency (in seconds) of checking for new commands
command_frequency = 10
log.info("Script initialized at {}".format(time.time()))

# Main command/control loop
while True:
    time.sleep(command_frequency)

    # If there is a recovered error file present, restart the main process
    if err_output_path and os.path.isfile(err_output_path):
        log.warning("Restarting binary due to error...")
        time.sleep(10)
        try:
            # Terminate the process if it still exists
            if not (process is None or process.poll() is not None):
                terminate_process(process)

            # Restart the main process
            if os.path.isfile(config_file):
                process = start_binary(binary_path, log_path,
                                       ["--config", config_file])
            else:
                process = start_binary(binary_path, log_path, [])
        except IOError as err:
            log.error(err)

    for i, remote_path in enumerate(remotes_paths):
        try:
            # Obtain the latest command file
            local_path = "{}/{}".format(tmp_dir, os.path.basename(remote_path))
            download(remote_path, local_path,
                     s3_management_bucket_name, s3_bucket_region,
                     s3_access_key_id, s3_access_key_secret)

            # Load the command file into JSON
            with open(local_path, 'r') as cmd_file:

                # Verify the command file signature
                signed_commands, ok = verify_cmd(cmd_file, rsa_certificate_path)
                if signed_commands is None:
                    log.error("Empty command file: {}".format(local_path))
                    save_cmd(local_path, cmd_log_dir, False, time.time())
                    continue

                # Handle invalid signature
                if not ok:
                    log.error("Failed to verify signature for {}!".format(
                        local_path), exc_info=True)
                    save_cmd(local_path, cmd_log_dir, ok, time.time())
                    continue

            # Save the command into a log
            timestamp = signed_commands.get("timestamp", 0)
            save_cmd(local_path, cmd_log_dir, ok, timestamp)

            # If the commands occurred before the script, skip
            # Note: We do not update unless we get a command we
            # have verified and can actually attempt to run.
            if timestamp <= timestamps[i]:
                log.debug("Command set with timestamp {} is outdated, "
                          "ignoring...".format(timestamp))
                continue

            # Note: We get the UUID for every valid command in case it changes
            node_id = get_node_id(args["idpath"])

            # Execute the commands in sequence
            for command in signed_commands.get("commands", list()):

                # If the command does not apply to us, note that and move on
                if "nodes" in command:
                    node_targets = command.get("nodes", list())
                    if node_targets and node_id not in node_targets:
                        log.info("Command does not apply to {}".format(node_id))
                        timestamps[i] = timestamp
                        continue

                # Command applies, so obtain command information
                command_type = command.get("command", "")
                target = command.get("target", "")
                info = command.get("info", dict())
                log.info("Executing command: {}".format(command))

                # START COMMAND ===========================
                if command_type == "start":
                    # Decide which type of binary to start
                    start_path = valid_paths[target]
                    if target == Targets.BINARY and (process is None or process.poll() is not None):
                        # Decide whether a config file argument need be specified
                        if os.path.isfile(config_file):
                            process = start_binary(start_path, log_path,
                                                   ["--config", config_file])
                        else:
                            process = start_binary(start_path, log_path, [])
                    elif not args["disable_consensus"] and target == Targets.CONSENSUS_BINARY and \
                            (consensus_process is None or consensus_process.poll() is not None):
                        consensus_process = start_binary(start_path, log_path,
                                                         ["--config", valid_paths[Targets.CONSENSUS_CONFIG],
                                                          "--cmixconfig", config_file])

                # STOP COMMAND ===========================
                elif command_type == "stop":
                    # Stop the wrapped process
                    if target == Targets.BINARY:
                        terminate_process(process)
                    elif target == Targets.CONSENSUS_BINARY:
                        terminate_process(consensus_process)

                # DELAY COMMAND ===========================
                elif command_type == "delay":
                    # Delay for the given amount of time
                    # NOTE: Provided in MS, converted to seconds
                    duration = info.get("time", 0)
                    log.info("Delaying for {}ms...".format(duration))
                    time.sleep(duration / 1000)

                # UPDATE COMMAND ===========================
                elif command_type == "update":

                    # Handle disabled updates flag
                    if args["disableupdates"]:
                        log.error("Update command ignored, updates disabled!")
                        timestamps[i] = timestamp
                        continue

                    # Handle disabled consensus flag
                    if target == Targets.CONSENSUS_BINARY and args["disable_consensus"]:
                        log.error("Update command ignored, consensus disabled!")
                        timestamps[i] = timestamp
                        continue

                    # Verify valid install path
                    if target not in valid_paths.keys():
                        log.error("Invalid update target: {}. Expected one of: {}".format(
                            target, valid_paths.values()))
                        timestamps[i] = timestamp
                        continue

                    # Obtain pathing information
                    install_path = valid_paths[target]
                    update_path = "{}/{}".format(management_directory, info.get("path", ""))
                    log.info("Updating file at {} to {}...".format(update_path, install_path))

                    # Make directories and download file to temporary location
                    os.makedirs(os.path.dirname(install_path), exist_ok=True)
                    tmp_path = install_path + ".tmp"
                    download(update_path, tmp_path,
                             s3_management_bucket_name, s3_bucket_region,
                             s3_access_key_id, s3_access_key_secret)

                    # Ensure the hash of the downloaded file matches the command
                    update_bytes = bytes(open(tmp_path, 'rb').read())
                    actual_hash = hashlib.sha256(update_bytes).hexdigest()
                    expected_hash = info.get("sha256sum", "")
                    if actual_hash != expected_hash:
                        os.remove(path=tmp_path)
                        log.error("Binary {} does not match hash {}".format(
                            tmp_path, expected_hash))
                        timestamps[i] = timestamp
                        continue

                    # Move the file into place, overwriting anything that's there.
                    try:
                        os.replace(tmp_path, install_path)
                    except Exception as err:
                        log.error("Could not overwrite {} with {}: {}".format(
                            binary_path, tmp_path, err))
                        timestamps[i] = timestamp
                        continue

                    # Handle binary updates
                    if target == Targets.BINARY or target == Targets.CONSENSUS_BINARY:
                        os.chmod(install_path, stat.S_IEXEC)

<<<<<<< HEAD
                    # Handle libpowmosm75.so install
                    if install_path == valid_paths["gpulib"]:
                        os.chmod(install_path, stat.S_IREAD)

                    # Handle Wrapper install
                    if install_path == valid_paths["wrapper"]:
=======
                    # Handle configuration updates
                    if target == Targets.CONSENSUS_CONFIG or target == Targets.CONSENSUS_STATE:
                        os.chmod(install_path, stat.S_IREAD)

                    # Handle Wrapper updates
                    if target == Targets.WRAPPER:
>>>>>>> c2c9c119
                        os.chmod(install_path, stat.S_IEXEC | stat.S_IREAD)
                        log.info("Wrapper script updated, exiting now...")
                        os._exit(0)

                log.info("Completed command: {}".format(command))

            # Update the timestamp in order to avoid repetition
            timestamps[i] = timestamp
        except Exception as err:
            log.error("Unable to execute commands: {}".format(err),
                      exc_info=True)<|MERGE_RESOLUTION|>--- conflicted
+++ resolved
@@ -427,12 +427,10 @@
     parser.add_argument("-b", "--binary", type=str,
                         help="Path of the binary to be run by the wrapper",
                         required=True)
-<<<<<<< HEAD
     parser.add_argument("--gpulib", type=str,
                         default="/opt/xxnetwork/lib/libpowmosm75.so",
                         help="Path to the gpu exponentiation library",
                         required=False)
-=======
     parser.add_argument("--disable-consensus", action="store_true",
                         help="Disable consensus binary",
                         default=False, required=False)
@@ -445,7 +443,6 @@
     parser.add_argument("--consensus-state", type=str,
                         help="Path to the consensus state file",
                         required=False, default="/opt/xxnetwork/consensus.gob")
->>>>>>> c2c9c119
     parser.add_argument("-c", "--configdir", type=str, required=False,
                         help="Path to the config dir, e.g., ~/.xxnetwork/",
                         default="/opt/xxnetwork/")
@@ -526,6 +523,7 @@
 # Define possible local targets for commands
 class Targets:
     BINARY = 'binary'
+    GPULIB = 'gpulib'
     WRAPPER = 'wrapper'
     CERT = 'cert'
     CONSENSUS_BINARY = 'consensus_binary'
@@ -536,20 +534,13 @@
 # The valid "install" paths we can write to, with their local paths for
 # this machine
 valid_paths = {
-<<<<<<< HEAD
-    "binary": os.path.abspath(os.path.expanduser(binary_path)),
-    "wrapper": os.path.abspath(sys.argv[0]),
-    "config": config_file,
-    "cert": rsa_certificate_path,
-    "gpulib": os.path.abspath(os.path.expanduser(gpulib_path)),
-=======
     Targets.BINARY: os.path.abspath(os.path.expanduser(binary_path)),
+    Targets.GPULIB: os.path.abspath(os.path.expanduser(gpulib_path)),
     Targets.WRAPPER: os.path.abspath(sys.argv[0]),
     Targets.CERT: rsa_certificate_path,
     Targets.CONSENSUS_BINARY: args["consensus_binary"],
     Targets.CONSENSUS_CONFIG: args["consensus_config"],
     Targets.CONSENSUS_STATE: args["consensus_state"]
->>>>>>> c2c9c119
 }
 
 # Record the most recent command timestamp
@@ -754,21 +745,16 @@
                     if target == Targets.BINARY or target == Targets.CONSENSUS_BINARY:
                         os.chmod(install_path, stat.S_IEXEC)
 
-<<<<<<< HEAD
                     # Handle libpowmosm75.so install
-                    if install_path == valid_paths["gpulib"]:
+                    if target == Targets.GPULIB:
                         os.chmod(install_path, stat.S_IREAD)
 
-                    # Handle Wrapper install
-                    if install_path == valid_paths["wrapper"]:
-=======
                     # Handle configuration updates
                     if target == Targets.CONSENSUS_CONFIG or target == Targets.CONSENSUS_STATE:
                         os.chmod(install_path, stat.S_IREAD)
 
                     # Handle Wrapper updates
                     if target == Targets.WRAPPER:
->>>>>>> c2c9c119
                         os.chmod(install_path, stat.S_IEXEC | stat.S_IREAD)
                         log.info("Wrapper script updated, exiting now...")
                         os._exit(0)
